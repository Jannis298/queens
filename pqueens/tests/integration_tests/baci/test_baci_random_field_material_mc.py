--- conflicted
+++ resolved
@@ -30,13 +30,8 @@
         'post_drt_monitor': post_drt_monitor,
         'baci-release': baci_release,
     }
-<<<<<<< HEAD
-    template = Path(inputdir, "baci_random_field_material_mc_template.json")
-    input_file = Path(tmpdir, "baci_write_random_field_material.json")
-=======
-    template = os.path.join(inputdir, "baci_random_field_material_mc_template.yml")
-    input_file = os.path.join(tmpdir, "baci_write_random_field_material.yml")
->>>>>>> 96610ab5
+    template = Path(inputdir, "baci_random_field_material_mc_template.yml")
+    input_file = Path(tmpdir, "baci_write_random_field_material.yml")
     injector.inject(dir_dict, template, input_file)
 
     # run a MC simulation with random input for now
