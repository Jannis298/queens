"""Test Sobol indices estimation for Ishigami function."""
import os
import pickle
from pathlib import Path

import numpy as np
import pytest

from pqueens import run


def test_sobol_indices_ishigami(inputdir, tmpdir):
<<<<<<< HEAD
    """Test case for salib based saltelli iterator."""
    run(Path(Path(inputdir, 'sobol_indices_ishigami.json')), Path(tmpdir))
=======
    """Test case for Salib based Saltelli iterator."""
    run(Path(os.path.join(inputdir, 'sobol_indices_ishigami.yml')), Path(tmpdir))
>>>>>>> 96610ab5

    result_file = str(tmpdir) + '/' + 'xxx.pickle'
    with open(result_file, 'rb') as handle:
        results = pickle.load(handle)

    expected_result = dict()

    expected_result["S1"] = np.array([0.12572757495660558, 0.3888444532476749, -0.1701023677236496])

    expected_result["S1_conf"] = np.array(
        [0.3935803586836114, 0.6623091120357786, 0.2372589075839736]
    )

    expected_result["ST"] = np.array([0.32520201992825987, 0.5263552164769918, 0.1289289258091274])

    expected_result["ST_conf"] = np.array(
        [0.24575185898081872, 0.5535870474744364, 0.15792828597131078]
    )

    expected_result["S2"] = np.array(
        [
            [np.nan, 0.6350854922111611, 1.0749774123116016],
            [np.nan, np.nan, 0.32907368546743065],
            [np.nan, np.nan, np.nan],
        ]
    )

    expected_result["S2_conf"] = np.array(
        [
            [np.nan, 0.840605849268133, 1.2064077218919202],
            [np.nan, np.nan, 0.5803799668636836],
            [np.nan, np.nan, np.nan],
        ]
    )

    np.testing.assert_allclose(results["sensitivity_indices"]["S1"], expected_result["S1"])
    np.testing.assert_allclose(
        results["sensitivity_indices"]["S1_conf"], expected_result["S1_conf"]
    )

    np.testing.assert_allclose(results["sensitivity_indices"]["ST"], expected_result["ST"])
    np.testing.assert_allclose(
        results["sensitivity_indices"]["ST_conf"], expected_result["ST_conf"]
    )

    np.testing.assert_allclose(results["sensitivity_indices"]["S2"], expected_result["S2"])
    np.testing.assert_allclose(
        results["sensitivity_indices"]["S2_conf"], expected_result["S2_conf"]
    )<|MERGE_RESOLUTION|>--- conflicted
+++ resolved
@@ -10,13 +10,8 @@
 
 
 def test_sobol_indices_ishigami(inputdir, tmpdir):
-<<<<<<< HEAD
-    """Test case for salib based saltelli iterator."""
-    run(Path(Path(inputdir, 'sobol_indices_ishigami.json')), Path(tmpdir))
-=======
     """Test case for Salib based Saltelli iterator."""
-    run(Path(os.path.join(inputdir, 'sobol_indices_ishigami.yml')), Path(tmpdir))
->>>>>>> 96610ab5
+    run(Path(Path(inputdir, 'sobol_indices_ishigami.yml')), Path(tmpdir))
 
     result_file = str(tmpdir) + '/' + 'xxx.pickle'
     with open(result_file, 'rb') as handle:
