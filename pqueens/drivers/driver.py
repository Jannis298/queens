--- conflicted
+++ resolved
@@ -1,23 +1,10 @@
-<<<<<<< HEAD
 """QUEENS driver module base class."""
 import abc
+import logging
 import time
 
-=======
-"""Module that actually starts the simulation runs."""
-
-import abc
-import getpass
-import logging
-import os
-import time
-
-import pqueens.database.database as DB_module
-from pqueens.external_geometry.external_geometry import ExternalGeometry
-
 _logger = logging.getLogger(__name__)
 
->>>>>>> 00810383
 
 class Driver(metaclass=abc.ABCMeta):
     """Abstract base class for drivers in QUEENS.
@@ -40,7 +27,6 @@
         num_procs (int):           number of processors for processing
         output_directory (str):    path to output directory (on remote computing resource for
                                    remote scheduling)
-<<<<<<< HEAD
         remote (bool):             flag for remote scheduling
         remote_connect (str):      (only for remote scheduling) adress of remote
                                    computing resource
@@ -105,68 +91,6 @@
         self.result = result
         self.singularity = singularity
         self.database = database
-=======
-        output_file (str):         path to output file (not required for all drivers)
-        control_file (str):        path to control file (not required for all drivers)
-        log_file (str):            path to log file (not required for all drivers)
-        error_file (str):          path to error file (not required for all drivers)
-
-    Returns:
-        driver (obj):         instance of driver class
-    """
-
-    def __init__(self, base_settings):
-        """Instantiate the driver object.
-
-        Args:
-            base_settings (dict): Dictionary with base settings of the parent class.
-        """
-        self.driver_name = base_settings['driver_name']
-        self.experiment_name = base_settings['experiment_name']
-        self.global_output_dir = base_settings['global_output_dir']
-        self.port = base_settings['port']
-        self.database = base_settings['database']
-        self.experiment_dir = base_settings['experiment_dir']
-        self.scheduler_type = base_settings['scheduler_type']
-        self.remote = base_settings['remote']
-        self.remote_connect = base_settings['remote_connect']
-        self.remote_python_cmd = base_settings['remote_python_cmd']
-        self.singularity = base_settings['singularity']
-        self.docker_image = base_settings['docker_image']
-        self.num_procs = base_settings['num_procs']
-        self.num_procs_post = base_settings['num_procs_post']
-        self.direct_scheduling = base_settings['direct_scheduling']
-        self.cluster_options = base_settings['cluster_options']
-        self.batch = base_settings['batch']
-        self.job_id = base_settings['job_id']
-        self.job = base_settings['job']
-        self.pid = None
-        self.simulation_input_template = base_settings['simulation_input_template']
-        self.executable = base_settings['executable']
-        self.custom_executable = base_settings['custom_executable']
-        self.cae_software_version = base_settings['cae_software_version']
-        self.result = base_settings['result']
-
-        self.do_postprocessing = base_settings['do_postprocessing']
-        self.postprocessor = base_settings['postprocessor']
-        self.post_options = base_settings['post_options']
-        self.post_file_name_prefix_lst = base_settings['post_file_name_prefix_lst']
-
-        self.do_postpostprocessing = base_settings['do_postpostprocessing']
-        self.postpostprocessor = base_settings['postpostprocessor']
-        self.error_file = base_settings['error_file']
-        self.cae_output_streaming = base_settings['cae_output_streaming']
-
-        self.input_file = base_settings['input_file']
-        self.input_file_2 = base_settings['input_file_2']
-        self.case_run_script = base_settings['case_run_script']
-        self.output_prefix = base_settings['output_prefix']
-        self.output_directory = base_settings['output_directory']
-        self.output_file = base_settings['output_file']
-        self.control_file = base_settings['control_file']
-        self.log_file = base_settings['log_file']
-        self.error_file = base_settings['error_file']
->>>>>>> 00810383
 
     @classmethod
     def from_config_create_driver(
@@ -175,11 +99,6 @@
         job_id,
         batch,
         driver_name,
-<<<<<<< HEAD
-        abs_path=None,
-=======
-        port=None,
->>>>>>> 00810383
         workdir=None,
         cluster_options=None,
     ):
@@ -189,11 +108,6 @@
             config (dict):  Dictionary containing configuration from QUEENS input file
             job_id (int):   Job ID as provided in database within range [1, n_jobs]
             batch (int):    Job batch number (multiple batches possible)
-<<<<<<< HEAD
-            abs_path (str): Absolute path to post-post module on remote resource
-=======
-            port (int):     Port for data forwarding from/to remote resource
->>>>>>> 00810383
             workdir (str):  Path to working directory on remote resource
             driver_name (str): Name of driver instance that should be realized
 
@@ -206,156 +120,6 @@
         driver_dict = {
             'baci': BaciDriver,
         }
-<<<<<<< HEAD
-=======
-
-        # ---------------------------- CREATE BASE SETTINGS ---------------------------
-        # initialize empty dictionary
-        base_settings = {}
-
-        # 1) general settings
-        base_settings['experiment_name'] = config['global_settings'].get('experiment_name')
-        base_settings['global_output_dir'] = config['global_settings'].get('output_dir')
-        base_settings['driver_name'] = driver_name
-
-        # 2) scheduler settings
-        first = list(config['resources'])[0]
-        scheduler_name = config['resources'][first]['scheduler']
-        scheduler_options = config[scheduler_name]
-        base_settings['scheduler_type'] = scheduler_options['scheduler_type']
-        base_settings['experiment_dir'] = scheduler_options['experiment_dir']
-        base_settings['docker_image'] = scheduler_options.get('docker_image')
-        base_settings['num_procs'] = scheduler_options.get('num_procs', '1')
-        base_settings['num_procs_post'] = scheduler_options.get('num_procs_post', '1')
-        if scheduler_options.get('remote', False):
-            base_settings['remote'] = True
-            remote_options = scheduler_options['remote']
-            base_settings['remote_connect'] = remote_options['connect']
-            base_settings['remote_python_cmd'] = remote_options.get('python_cmd', 'python')
-        else:
-            base_settings['remote'] = False
-            base_settings['remote_connect'] = None
-            base_settings['remote_python_cmd'] = None
-        base_settings['singularity'] = scheduler_options.get('singularity', False)
-
-        # set flag for direct scheduling
-        base_settings['direct_scheduling'] = False
-        if not base_settings['singularity']:
-            if (
-                base_settings['scheduler_type'] == 'pbs'
-                or base_settings['scheduler_type'] == 'slurm'
-                or (base_settings['scheduler_type'] == 'standard' and base_settings['remote'])
-            ):
-                base_settings['direct_scheduling'] = True
-
-        # get cluster options if required
-        if base_settings['scheduler_type'] == 'pbs' or base_settings['scheduler_type'] == 'slurm':
-            base_settings['cluster_options'] = cluster_options
-        else:
-            base_settings['cluster_options'] = None
-
-        # 3) database settings
-        base_settings['port'] = port
-        base_settings['database'] = DB_module.database
-        # 4) general driver settings
-
-        # load correct driver settings
-        driver_options = config[driver_name]['driver_params']
-        base_settings['batch'] = batch
-        base_settings['job_id'] = job_id
-        base_settings['job'] = None
-        base_settings['result'] = None
-        base_settings['simulation_input_template'] = driver_options.get('input_template', None)
-        base_settings['executable'] = driver_options['path_to_executable']
-        base_settings['custom_executable'] = driver_options.get('custom_executable', None)
-        base_settings['cae_software_version'] = driver_options.get('cae_software_version', None)
-
-        # 5) driver settings for post-processing, if required
-        base_settings['postprocessor'] = driver_options.get('path_to_postprocessor', None)
-        if base_settings['postprocessor'] is not None:
-            base_settings['post_file_name_prefix_lst'] = driver_options.get(
-                'post_file_name_prefix_lst', None
-            )
-            base_settings['post_options'] = driver_options.get('post_process_options', None)
-        else:
-            base_settings['post_file_name_prefix_lst'] = None
-            base_settings['post_options'] = None
-
-        # determine whether post-processing needs to be done,
-        # with the following prerequisite:
-        # post-processor given and either no direct scheduling or direct
-        # scheduling with post-processing options (e.g., post_drt_monitor)
-        # further distinguish:
-        # 1) local post-processing
-        # 2) remote post-processing
-        # 3) post-processing with Singularity container on cluster with Slurm or PBS
-        if (base_settings['postprocessor'] is not None) and (
-            (not base_settings['direct_scheduling']) or (base_settings['post_options'] is not None)
-        ):
-            if base_settings['remote'] and not base_settings['singularity']:
-                raise NotImplementedError(
-                    "The combination of 'remote: true' and 'singularity: false' is "
-                    "not implemented in the `scheduler section`! Abort..."
-                )
-            elif base_settings['singularity'] and (
-                base_settings['scheduler_type'] == 'pbs'
-                or base_settings['scheduler_type'] == 'slurm'
-            ):
-                base_settings['do_postprocessing'] = 'cluster_sing'
-            else:
-                base_settings['do_postprocessing'] = 'local'
-        else:
-            base_settings['do_postprocessing'] = None
-
-        # 6) driver settings for post-post-processing, if required, else set output
-        #    streaming to 'stdout' for single simulation run
-        base_settings['do_postpostprocessing'] = driver_options.get('post_post', None)
-        if base_settings['do_postpostprocessing'] is not None:
-            # TODO "hiding" a complete object in the base settings dict is unbelieveably ugly
-            # and should be fixed ASAP
-            base_settings['postpostprocessor'] = PostPost.from_config_create_post_post(
-                config, driver_name
-            )
-            base_settings['cae_output_streaming'] = False
-        else:
-            base_settings['postpostprocessor'] = None
-            base_settings['cae_output_streaming'] = True
-
-        # 7) initialize driver settings which are not required for all
-        # specific drivers or only for remote scheduling, respectively
-        base_settings['input_file_2'] = None
-        base_settings['case_run_script'] = None
-        base_settings['output_prefix'] = None
-        base_settings['output_file'] = None
-        base_settings['control_file'] = None
-        base_settings['log_file'] = None
-        base_settings['error_file'] = None
-
-        # 8) potentially generate an external external_geometry_obj object for input file
-        # manipulation
-        if config.get('external_geometry') is not None:
-            external_geometry_obj = ExternalGeometry.from_config_create_external_geometry(config)
-        else:
-            external_geometry_obj = None
-        base_settings["external_geometry_obj"] = external_geometry_obj
-
-        # 9) get list of random field tuples: name, type
-        model_name = config['method']['method_options'].get('model')
-        parameter_name = config[model_name].get('parameters')
-        if parameter_name is not None:
-            random_fields = config[parameter_name].get("random_fields")
-            if random_fields is not None:
-                random_fields_lst = [
-                    (name, value['external_definition']) for name, value in random_fields.items()
-                ]
-            else:
-                random_fields_lst = None
-            base_settings["random_fields_lst"] = random_fields_lst
-        else:
-            base_settings["random_fields_lst"] = None
-
-        # generate specific driver class / base_settings are already set for this driver name
->>>>>>> 00810383
         if driver_name:
             driver_version = config[driver_name]['driver_type']
         else:
@@ -395,19 +159,8 @@
         self.prepare_input_files()
 
     def post_job_run(self):
-<<<<<<< HEAD
         """Post-process, post-post process and finalize job in database."""
         if self.do_postprocessing:
-=======
-        """Post-process (if required), post-post process (if required).
-
-        Afterwards, also finalize job in database.
-
-        Returns:
-            None
-        """
-        if self.do_postprocessing is not None:
->>>>>>> 00810383
             self.postprocess_job()
         if self.do_postpostprocessing:
             self.postpostprocessing()
@@ -454,17 +207,10 @@
         )
 
     def postpostprocessing(self):
-<<<<<<< HEAD
-        """Do postpost-processing if required."""
-=======
         """Extract data of interest from post-processed file.
 
         Afterwards save them to the database.
-
-        Returns:
-            None
-        """
->>>>>>> 00810383
+        """
         # load job from database if existent
         if self.job is None:
             self.job = self.database.load(
@@ -473,36 +219,15 @@
                 'jobs_' + self.driver_name,
                 {'id': self.job_id},
             )
-
-<<<<<<< HEAD
-        # Remains from not singularity and remote
-        pp_local_output_dir = self.output_directory
-        pp_remote_output_dir = None
-        remote_connect = None
-
-=======
->>>>>>> 00810383
         # only proceed if this job did not fail
         if self.job['status'] != "failed":
             # call post-post-processing
             self.result = self.postpostprocessor.get_data_from_post_file(self.output_directory)
 
-            # print obtained result to screen
-<<<<<<< HEAD
-            print("Got result %s\n" % (self.result))
+            _logger.info(f"Got result: {self.result}")
 
     def finalize_job_in_db(self):
         """Finalize job in database."""
-=======
-            _logger.info(f"Got result: {self.result}")
-
-    def finalize_job_in_db(self):
-        """Finalize job in database.
-
-        Returns:
-            None
-        """
->>>>>>> 00810383
         if self.result is None:
             self.job['result'] = None  # TODO: maybe we should better use a pandas format here
             self.job['status'] = 'failed'
@@ -525,15 +250,9 @@
             if self.job['start time'] and not self.direct_scheduling:
                 self.job['end time'] = time.time()
                 computing_time = self.job['end time'] - self.job['start time']
-<<<<<<< HEAD
-                print(
-                    'Successfully completed job {:d} (No. of proc.: {:d}, '
-                    'computing time: {:08.2f} s).\n'.format(
-=======
                 _logger.info(
                     "Successfully completed job {:d} (No. of proc.: {:d}, "
                     "computing time: {:08.2f} s).\n".format(
->>>>>>> 00810383
                         self.job_id, self.num_procs, computing_time
                     )
                 )
@@ -571,15 +290,7 @@
     # ---------------- CHILD METHODS THAT NEED TO BE IMPLEMENTED ---------------
     @abc.abstractmethod
     def prepare_input_files(self):
-<<<<<<< HEAD
         """Abstract method for preparing input file(s)."""
-=======
-        """Abstract method for preparing input file(s).
-
-        Returns:
-            None
-        """
->>>>>>> 00810383
         pass
 
     @abc.abstractmethod
