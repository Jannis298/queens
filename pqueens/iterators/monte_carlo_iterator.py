""" There should be some docstring """

import numpy as np
import matplotlib.pyplot as plt
from pqueens.models.model import Model
from pqueens.utils.process_outputs import process_ouputs
from pqueens.utils.process_outputs import write_results
from pqueens.randomfields.univariate_field_generator_factory import (
    UniVarRandomFieldGeneratorFactory,
)
from pqueens.utils import mcmc_utils
from pqueens.utils.input_to_random_variable import get_random_samples
from .iterator import Iterator


class MonteCarloIterator(Iterator):
    """ Basic Monte Carlo Iterator to enable MC sampling

    Attributes:
        model (model):              Model to be evaluated by iterator
        seed  (int):                Seed for random number generation
        num_samples (int):          Number of samples to compute
        result_description (dict):  Description of desired results
        samples (np.array):         Array with all samples
        outputs (np.array):         Array with all model outputs
    """

    def __init__(self, model, seed, num_samples, result_description, global_settings):
        super(MonteCarloIterator, self).__init__(model, global_settings)
        self.seed = seed
        self.num_samples = num_samples
        self.result_description = result_description
        self.samples = None
        self.output = None

    @classmethod
    def from_config_create_iterator(cls, config, iterator_name=None, model=None):
        """ Create MC iterator from problem description

        Args:
            config (dict): Dictionary with QUEENS problem description
            iterator_name (str): Name of iterator to identify right section
                                 in options dict (optional)
            model (model):       Model to use (optional)

        Returns:
            iterator: MonteCarloIterator object

        """
        print(config.get('experiment_name'))
        if iterator_name is None:
            method_options = config['method']['method_options']
        else:
            method_options = config[iterator_name]['method_options']
        if model is None:
            model_name = method_options['model']
            model = Model.from_config_create_model(model_name, config)

        result_description = method_options.get('result_description', None)
        global_settings = config.get('global_settings', None)

        return cls(
            model,
            method_options['seed'],
            method_options['num_samples'],
            result_description,
            global_settings,
        )

    def eval_model(self):
        """ Evaluate the model """
        return self.model.evaluate()

    def pre_run(self):
        """ Generate samples for subsequent MC analysis and update model """
        np.random.seed(self.seed)
        parameters = self.model.get_parameter()
        num_inputs = 0
        # get random Variables
        random_variables = parameters.get('random_variables', None)
        # get number of rv
        if random_variables is not None:
            num_rv = len(random_variables)
        num_inputs += num_rv

        # get random fields
        random_fields = parameters.get('random_fields', None)

        num_eval_locations = []

        if random_fields is not None: # TODO JN: This block seems redundant to me
            for _, rf in random_fields.items():
                if "dimension" in rf:
                    dim = rf["dimension"]
                else:
                    dim = None

                if "evel_locations" in rf:
                    eval_locations_list = rf.get("eval_locations", None)
                else:
                    eval_locations_list = None
                eval_locations = np.array(eval_locations_list).reshape(-1, dim)
                temp = eval_locations.shape[0]
                num_eval_locations.append(temp)
                num_inputs += temp

        self.samples = np.zeros((self.num_samples, num_inputs), dtype=np.ndarray)
        # loop over random variables to generate samples
        i = 0
        for _, rv in random_variables.items():
            rv_size = rv['size']
            if rv_size != 1:
                raise RuntimeError("Multidimensional random variables are not supported yet.")
            # TODO once the above restriction is loosened take care of the indexing!
            #  and the squeeze
            self.samples[:, i] = np.squeeze(get_random_samples(rv, self.num_samples))
            i += 1

        # loop over random fields to generate samples
        field_num = 0
        if random_fields is not None:
            for _, rf in random_fields.items():
                # print("rf corrstruct {}".format(rf.get("corrstruct")))
                # create appropriate random field generator
<<<<<<< HEAD

                random_field_opt = {}
                if rf.get("corrstruct") == "non_stationary_squared_exp":
                    random_field_opt['rel_std'] = rf['rel_std']
                    random_field_opt['mean_fun'] = rf['mean_fun']
                    random_field_opt['mean_fun_params'] = rf['mean_fun_params']
                    random_field_opt['num_points'] = rf['num_points']
                    random_field_opt['corrstruct'] = rf.get("corrstruct")
                    random_field_opt['corr_length'] = rf.get("corr_length")
                    random_field_opt['num_samples'] = self.num_samples
                else:
                    random_field_opt['dimension'] = rf.get("dimension")
                    random_field_opt['corrstruct'] = rf.get("corrstruct")
                    random_field_opt['corr_length'] = rf.get("corr_length")
                    random_field_opt['energy_frac'] = rf.get("energy_frac")
                    random_field_opt['field_bbox'] = np.array(rf.get("field_bbox"))
                    random_field_opt['num_terms_per_dim'] = rf.get("num_terms_per_dim")
                    random_field_opt['total_terms'] = rf.get("total_terms")

                my_field_generator = UniVarRandomFieldGeneratorFactory.\
                    create_new_random_field_generator(mcmc_utils.create_proposal_distribution(rf), random_field_opt)

=======
                my_field_generator = UniVarRandomFieldGeneratorFactory.create_new_random_field_generator(
                    mcmc_utils.create_proposal_distribution(rf),
                    rf.get("dimension"),
                    rf.get("corrstruct"),
                    rf.get("corr_length"),
                    rf.get("energy_frac"),
                    np.array(rf.get("field_bbox")),
                    rf.get("num_terms_per_dim"),
                    rf.get("total_terms"),
                )

                dim = rf["dimension"]
>>>>>>> 45117100
                eval_locations_list = rf.get("eval_locations", None)
                eval_locations = np.array(eval_locations_list).reshape(-1, dim)

<<<<<<< HEAD
                if random_field_opt['corrstruct'] != 'non_stationary_squared_exp':
                    my_stoch_dim = my_field_generator.get_stoch_dim()
                    my_vals = np.zeros((self.num_samples, eval_locations.shape[0]))

                    for i in range(self.num_samples):
                        xi = np.random.randn(my_stoch_dim, 1)
                        my_vals[i, :] = my_field_generator.evaluate_field_at_location(eval_locations, xi)
                    self.samples[:, num_rv+field_num:num_rv+field_num+len(eval_locations)] = my_vals
                else:
                    my_field_generator.main_run()
                    my_vals = my_field_generator.realizations
                    for num in range(my_vals.shape[0]):
                        self.samples[num, -1] = my_vals[num, :]   # np.hstack((self.samples, my_vals))

=======
                my_vals = np.zeros((self.num_samples, eval_locations.shape[0]))
                for i in range(self.num_samples):
                    xi = np.random.randn(my_stoch_dim, 1)
                    my_vals[i, :] = my_field_generator.evaluate_field_at_location(
                        eval_locations, xi
                    )

                self.samples[
                    :, num_rv + field_num : num_rv + field_num + len(eval_locations)
                ] = my_vals
>>>>>>> 45117100
                field_num += 1

    def core_run(self):
        """  Run Monte Carlo Analysis on model """
        self.model.update_model_from_sample_batch(self.samples)

        self.output = self.eval_model()

    def post_run(self):
        """ Analyze the results """
        if self.result_description is not None:
            results = process_ouputs(self.output, self.result_description, self.samples)
            if self.result_description["write_results"] is True:
                write_results(
                    results,
                    self.global_settings["output_dir"],
                    self.global_settings["experiment_name"],
                )

                # ------------------------------ WIP PLOT OPTIONS -----------------------------
                if self.result_description['plot_results'] is True:
                    # Check for dimensionality of the results
                    plt.rcParams["mathtext.fontset"] = "cm"
                    plt.rcParams.update({'font.size': 23})
                    fig, ax = plt.subplots()

                    if results['raw_output_data']['mean'][0].shape[0] > 1:
                        for ele in results['raw_output_data']['mean']:
                            ax.plot(ele[:, 0], ele[:, 1])

                        ax.set_xlabel(r't [s]')
                        ax.set_ylabel(r'$C_L(t)$')
                        plt.show()
                    else:
                        data = results['raw_output_data']['mean']
                        ax.hist(data, bins=200)
                        ax.set_xlabel(r'Count [-]')
                        ax.set_xlabel(r'$C_L(t)$')
                        plt.show()
        # else:
        print("Size of inputs {}".format(self.samples.shape))
        print("Inputs {}".format(self.samples))
        print("Size of outputs {}".format(self.output['mean'].shape))
<<<<<<< HEAD
        print("Outputs {}".format(self.output['mean']))

# ------------------------------ WIP PLOT OPTIONS -----------------------------
        if self.result_description['plot_results'] is True:
            # Check for dimensionality of the results
            plt.rcParams["mathtext.fontset"] = "cm"
            plt.rcParams.update({'font.size': 23})
            fig, ax = plt.subplots()

            if results['raw_output_data']['mean'][0].shape[0] > 1:
                for ele in results['raw_output_data']['mean']:
                    ax.plot(ele[:, 0], ele[:, 1])

                ax.set_xlabel(r't [s]')
                ax.set_ylabel(r'$C_L(t)$')
                plt.show()
            else:
                data = results['raw_output_data']['mean']
                ax.hist(data, bins=50)
                ax.set_xlabel(r'Count [-]')
                ax.set_xlabel(r'$C_L(t)$')
                plt.show()
=======
        print("Outputs {}".format(self.output['mean']))
>>>>>>> 45117100
<|MERGE_RESOLUTION|>--- conflicted
+++ resolved
@@ -74,6 +74,7 @@
     def pre_run(self):
         """ Generate samples for subsequent MC analysis and update model """
         np.random.seed(self.seed)
+
         parameters = self.model.get_parameter()
         num_inputs = 0
         # get random Variables
@@ -88,7 +89,7 @@
 
         num_eval_locations = []
 
-        if random_fields is not None: # TODO JN: This block seems redundant to me
+        if random_fields is not None:  # TODO JN: This block seems redundant to me
             for _, rf in random_fields.items():
                 if "dimension" in rf:
                     dim = rf["dimension"]
@@ -120,9 +121,8 @@
         field_num = 0
         if random_fields is not None:
             for _, rf in random_fields.items():
-                # print("rf corrstruct {}".format(rf.get("corrstruct")))
+                print("rf corrstruct {}".format(rf.get("corrstruct")))
                 # create appropriate random field generator
-<<<<<<< HEAD
 
                 random_field_opt = {}
                 if rf.get("corrstruct") == "non_stationary_squared_exp":
@@ -142,57 +142,38 @@
                     random_field_opt['num_terms_per_dim'] = rf.get("num_terms_per_dim")
                     random_field_opt['total_terms'] = rf.get("total_terms")
 
-                my_field_generator = UniVarRandomFieldGeneratorFactory.\
-                    create_new_random_field_generator(mcmc_utils.create_proposal_distribution(rf), random_field_opt)
-
-=======
                 my_field_generator = UniVarRandomFieldGeneratorFactory.create_new_random_field_generator(
-                    mcmc_utils.create_proposal_distribution(rf),
-                    rf.get("dimension"),
-                    rf.get("corrstruct"),
-                    rf.get("corr_length"),
-                    rf.get("energy_frac"),
-                    np.array(rf.get("field_bbox")),
-                    rf.get("num_terms_per_dim"),
-                    rf.get("total_terms"),
+                    mcmc_utils.create_proposal_distribution(rf), random_field_opt
                 )
 
-                dim = rf["dimension"]
->>>>>>> 45117100
                 eval_locations_list = rf.get("eval_locations", None)
                 eval_locations = np.array(eval_locations_list).reshape(-1, dim)
 
-<<<<<<< HEAD
                 if random_field_opt['corrstruct'] != 'non_stationary_squared_exp':
                     my_stoch_dim = my_field_generator.get_stoch_dim()
                     my_vals = np.zeros((self.num_samples, eval_locations.shape[0]))
 
                     for i in range(self.num_samples):
                         xi = np.random.randn(my_stoch_dim, 1)
-                        my_vals[i, :] = my_field_generator.evaluate_field_at_location(eval_locations, xi)
-                    self.samples[:, num_rv+field_num:num_rv+field_num+len(eval_locations)] = my_vals
+                        my_vals[i, :] = my_field_generator.evaluate_field_at_location(
+                            eval_locations, xi
+                        )
+                    self.samples[
+                        :, num_rv + field_num : num_rv + field_num + len(eval_locations)
+                    ] = my_vals
                 else:
                     my_field_generator.main_run()
                     my_vals = my_field_generator.realizations
                     for num in range(my_vals.shape[0]):
-                        self.samples[num, -1] = my_vals[num, :]   # np.hstack((self.samples, my_vals))
-
-=======
-                my_vals = np.zeros((self.num_samples, eval_locations.shape[0]))
-                for i in range(self.num_samples):
-                    xi = np.random.randn(my_stoch_dim, 1)
-                    my_vals[i, :] = my_field_generator.evaluate_field_at_location(
-                        eval_locations, xi
-                    )
-
-                self.samples[
-                    :, num_rv + field_num : num_rv + field_num + len(eval_locations)
-                ] = my_vals
->>>>>>> 45117100
+                        self.samples[num, -1] = my_vals[
+                            num, :
+                        ]  # np.hstack((self.samples, my_vals))
+
                 field_num += 1
 
     def core_run(self):
         """  Run Monte Carlo Analysis on model """
+
         self.model.update_model_from_sample_batch(self.samples)
 
         self.output = self.eval_model()
@@ -224,7 +205,7 @@
                         plt.show()
                     else:
                         data = results['raw_output_data']['mean']
-                        ax.hist(data, bins=200)
+                        ax.hist(data, bins=50)
                         ax.set_xlabel(r'Count [-]')
                         ax.set_xlabel(r'$C_L(t)$')
                         plt.show()
@@ -232,29 +213,4 @@
         print("Size of inputs {}".format(self.samples.shape))
         print("Inputs {}".format(self.samples))
         print("Size of outputs {}".format(self.output['mean'].shape))
-<<<<<<< HEAD
-        print("Outputs {}".format(self.output['mean']))
-
-# ------------------------------ WIP PLOT OPTIONS -----------------------------
-        if self.result_description['plot_results'] is True:
-            # Check for dimensionality of the results
-            plt.rcParams["mathtext.fontset"] = "cm"
-            plt.rcParams.update({'font.size': 23})
-            fig, ax = plt.subplots()
-
-            if results['raw_output_data']['mean'][0].shape[0] > 1:
-                for ele in results['raw_output_data']['mean']:
-                    ax.plot(ele[:, 0], ele[:, 1])
-
-                ax.set_xlabel(r't [s]')
-                ax.set_ylabel(r'$C_L(t)$')
-                plt.show()
-            else:
-                data = results['raw_output_data']['mean']
-                ax.hist(data, bins=50)
-                ax.set_xlabel(r'Count [-]')
-                ax.set_xlabel(r'$C_L(t)$')
-                plt.show()
-=======
-        print("Outputs {}".format(self.output['mean']))
->>>>>>> 45117100
+        print("Outputs {}".format(self.output['mean']))