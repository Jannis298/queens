[MASTER]

# A comma-separated list of package or module names from where C extensions may
# be loaded. Extensions are loading into the active Python interpreter and may
# run arbitrary code.
extension-pkg-allow-list=

# A comma-separated list of package or module names from where C extensions may
# be loaded. Extensions are loading into the active Python interpreter and may
# run arbitrary code. (This is an alternative name to extension-pkg-allow-list
# for backward compatibility.)
extension-pkg-whitelist=

# Return non-zero exit code if any of these messages/categories are detected,
# even if score is above --fail-under value. Syntax same as enable. Messages
# specified are enabled, while categories only check already-enabled messages.
fail-on=

# Specify a score threshold to be exceeded before program exits with error.
fail-under=10.0

# Files or directories to be skipped. They should be base names, not paths.
ignore=CVS,

# Add files or directories matching the regex patterns to the ignore-list. The
# regex matches against paths and can be in Posix or Windows format.
ignore-paths=

# Files or directories matching the regex patterns are skipped. The regex
# matches against base names, not paths. The default value ignores emacs file
# locks
ignore-patterns=^\.#

# Python code to execute, usually for sys.path manipulation such as
# pygtk.require().
#init-hook=

# Use multiple processes to speed up Pylint. Specifying 0 will auto-detect the
# number of processors available to use.
jobs=1

# Control the amount of potential inferred values when inferring a single
# object. This can help the performance when dealing with large functions or
# complex, nested conditions.
limit-inference-results=100

# List of plugins (as comma separated values of python module names) to load,
# usually to register additional checkers.
load-plugins=

# Pickle collected data for later comparisons.
persistent=yes

# Minimum Python version to use for version dependent checks. Will default to
# the version used to run pylint.
py-version=3.8

# Discover python modules and packages in the file system subtree.
recursive=no

# When enabled, pylint would attempt to guess common misconfiguration and emit
# user-friendly hints instead of false-positive error messages.
suggestion-mode=yes

# Allow loading of arbitrary C extensions. Extensions are imported into the
# active Python interpreter and may run arbitrary code.
unsafe-load-any-extension=no


[MESSAGES CONTROL]

# Only show warnings with the listed confidence levels. Leave empty to show
# all. Valid levels: HIGH, CONTROL_FLOW, INFERENCE, INFERENCE_FAILURE,
# UNDEFINED.
confidence=

# Disable the message, report, category or checker with the given id(s). You
# can either give multiple identifiers separated by comma (,) or put this
# option multiple times (only on the command line, not in the configuration
# file where it should appear only once). You can also use "--disable=all" to
# disable everything first and then re-enable specific checks. For example, if
# you want to run only the similarities checker, you can use "--disable=all
# --enable=similarities". If you want to run only the classes checker, but have
# no Warning level messages displayed, use "--disable=all --enable=classes
# --disable=W".
disable=raw-checker-failed,
        bad-inline-option,
        locally-disabled,
        file-ignored,
        suppressed-message,
        useless-suppression,
        deprecated-pragma,
        use-symbolic-message-instead,
        design,
        redundant-keyword-arg,
        no-self-argument,
        eval-used,
<<<<<<< HEAD
        redefined-builtin,
=======
        abstract-class-instantiated,
>>>>>>> a345b31e
        unexpected-special-method-signature,
        consider-using-in,
        unsubscriptable-object,
        deprecated-method,
        use-maxsplit-arg,
        not-callable,
        assignment-from-no-return,
        super-init-not-called,
        too-many-nested-blocks,
        broad-exception-caught,
        useless-parent-delegation,
        too-many-lines,
        too-many-function-args,
        no-name-in-module,
        cell-var-from-loop,
        consider-using-from-import,
        pointless-string-statement,
        inconsistent-return-statements,
        bare-except,
        bad-staticmethod-argument,
        consider-using-with,
        abstract-method,
        comparison-with-callable,
        arguments-renamed,
        attribute-defined-outside-init,
        unused-variable,
        unnecessary-pass,
        arguments-differ,
        fixme,
        protected-access,
        unused-argument,
        duplicate-code,
        invalid-name,
        redefined-outer-name,

# Enable the message, report, category or checker with the given id(s). You can
# either give multiple identifier separated by comma (,) or put this option
# multiple time (only on the command line, not in the configuration file where
# it should appear only once). See also the "--disable" option for examples.
enable=c-extension-no-member


[REPORTS]

# Python expression which should return a score less than or equal to 10. You
# have access to the variables 'fatal', 'error', 'warning', 'refactor',
# 'convention', and 'info' which contain the number of messages in each
# category, as well as 'statement' which is the total number of statements
# analyzed. This score is used by the global evaluation report (RP0004).
evaluation=max(0, 0 if fatal else 10.0 - ((float(5 * error + warning + refactor + convention) / statement) * 10))

# Template used to display messages. This is a python new-style format string
# used to format the message information. See doc for all details.
#msg-template=

# Set the output format. Available formats are text, parseable, colorized, json
# and msvs (visual studio). You can also give a reporter class, e.g.
# mypackage.mymodule.MyReporterClass.
output-format=text

# Tells whether to display a full report or only the messages.
reports=no

# Activate the evaluation score.
score=yes


[REFACTORING]

# Maximum number of nested blocks for function / method body
max-nested-blocks=5

# Complete name of functions that never returns. When checking for
# inconsistent-return-statements if a never returning function is called then
# it will be considered as an explicit return statement and no message will be
# printed.
never-returning-functions=sys.exit,argparse.parse_error


[FORMAT]

# Expected format of line ending, e.g. empty (any line ending), LF or CRLF.
expected-line-ending-format=

# Regexp for a line that is allowed to be longer than the limit.
ignore-long-lines=^\s*(# )?<?https?://\S+>?$

# Number of spaces of indent required inside a hanging or continued line.
indent-after-paren=4

# String used as indentation unit. This is usually "    " (4 spaces) or "\t" (1
# tab).
indent-string='    '

# Maximum number of characters on a single line.
max-line-length=100

# Maximum number of lines in a module.
max-module-lines=1000

# Allow the body of a class to be on the same line as the declaration if body
# contains single statement.
single-line-class-stmt=no

# Allow the body of an if to be on the same line as the test if there is no
# else.
single-line-if-stmt=no


[LOGGING]

# The type of string formatting that logging methods do. `old` means using %
# formatting, `new` is for `{}` formatting.
logging-format-style=old

# Logging modules to check that the string format arguments are in logging
# function parameter format.
logging-modules=logging


[MISCELLANEOUS]

# List of note tags to take in consideration, separated by a comma.
notes=FIXME,
      XXX,
      TODO

# Regular expression of note tags to take in consideration.
#notes-rgx=


[SIMILARITIES]

# Comments are removed from the similarity computation
ignore-comments=yes

# Docstrings are removed from the similarity computation
ignore-docstrings=yes

# Imports are removed from the similarity computation
ignore-imports=no

# Signatures are removed from the similarity computation
ignore-signatures=no

# Minimum lines number of a similarity.
min-similarity-lines=4


[SPELLING]

# Limits count of emitted suggestions for spelling mistakes.
max-spelling-suggestions=4

# Spelling dictionary name. Available dictionaries: none. To make it work,
# install the 'python-enchant' package.
spelling-dict=

# List of comma separated words that should be considered directives if they
# appear and the beginning of a comment and should not be checked.
spelling-ignore-comment-directives=fmt: on,fmt: off,noqa:,noqa,nosec,isort:skip,mypy:

# List of comma separated words that should not be checked.
spelling-ignore-words=

# A path to a file that contains the private dictionary; one word per line.
spelling-private-dict-file=

# Tells whether to store unknown words to the private dictionary (see the
# --spelling-private-dict-file option) instead of raising a message.
spelling-store-unknown-words=no


[STRING]

# This flag controls whether inconsistent-quotes generates a warning when the
# character used as a quote delimiter is used inconsistently within a module.
check-quote-consistency=no

# This flag controls whether the implicit-str-concat should generate a warning
# on implicit string concatenation in sequences defined over several lines.
check-str-concat-over-line-jumps=no


[TYPECHECK]

# List of decorators that produce context managers, such as
# contextlib.contextmanager. Add to this list to register other decorators that
# produce valid context managers.
contextmanager-decorators=contextlib.contextmanager

# List of members which are set dynamically and missed by pylint inference
# system, and so shouldn't trigger E1101 when accessed. Python regular
# expressions are accepted.
generated-members=

# Tells whether missing members accessed in mixin class should be ignored. A
# class is considered mixin if its name matches the mixin-class-rgx option.
ignore-mixin-members=yes

# Tells whether to warn about missing members when the owner of the attribute
# is inferred to be None.
ignore-none=yes

# This flag controls whether pylint should warn about no-member and similar
# checks whenever an opaque object is returned when inferring. The inference
# can return multiple potential results while evaluating a Python object, but
# some branches might not be evaluated, which results in partial inference. In
# that case, it might be useful to still emit no-member and other checks for
# the rest of the inferred objects.
ignore-on-opaque-inference=yes

# List of class names for which member attributes should not be checked (useful
# for classes with dynamically set attributes). This supports the use of
# qualified names.
ignored-classes=optparse.Values,
                thread._local,
                _thread._local,
                pqueens.visualization.bmfmc_visualization,
                pqueens.visualization.bmfia_visualization,
                pqueens.visualization.sa_visualization,
                pqueens.visualization.surrogate_visualization,
                pqueens.visualization.variational_inference_visualization,
                pqueens.database.database,
                matplotlib.cm,
                logging.RootLogger,


# List of module names for which member attributes should not be checked
# (useful for modules/projects where namespaces are manipulated during runtime
# and thus existing member attributes cannot be deduced by static analysis). It
# supports qualified module names, as well as Unix pattern matching.
ignored-modules=vtk,
                particles,

# Show a hint with possible names when a member name was not found. The aspect
# of finding the hint is based on edit distance.
missing-member-hint=yes

# The minimum edit distance a name should have in order to be considered a
# similar match for a missing member name.
missing-member-hint-distance=1

# The total number of similar names that should be taken in consideration when
# showing a hint for a missing member.
missing-member-max-choices=1

# Regex pattern to define which classes are considered mixins ignore-mixin-
# members is set to 'yes'
mixin-class-rgx=.*[Mm]ixin

# List of decorators that change the signature of a decorated function.
signature-mutators=


[VARIABLES]

# List of additional names supposed to be defined in builtins. Remember that
# you should avoid defining new builtins when possible.
additional-builtins=

# Tells whether unused global variables should be treated as a violation.
allow-global-unused-variables=yes

# List of names allowed to shadow builtins
allowed-redefined-builtins=

# List of strings which can identify a callback function by name. A callback
# name must start or end with one of those strings.
callbacks=cb_,
          _cb

# A regular expression matching the name of dummy variables (i.e. expected to
# not be used).
dummy-variables-rgx=_+$|(_[a-zA-Z0-9_]*[a-zA-Z0-9]+?$)|dummy|^ignored_|^unused_

# Argument names that match this expression will be ignored. Default to name
# with leading underscore.
ignored-argument-names=_.*|^ignored_|^unused_

# Tells whether we should check for unused import in __init__ files.
init-import=no

# List of qualified module names which can have objects that can redefine
# builtins.
redefining-builtins-modules=six.moves,past.builtins,future.builtins,builtins,io


[BASIC]

# Naming style matching correct argument names.
argument-naming-style=snake_case

# Regular expression matching correct argument names. Overrides argument-
# naming-style. If left empty, argument names will be checked with the set
# naming style.
#argument-rgx=

# Naming style matching correct attribute names.
attr-naming-style=snake_case

# Regular expression matching correct attribute names. Overrides attr-naming-
# style. If left empty, attribute names will be checked with the set naming
# style.
#attr-rgx=

# Bad variable names which should always be refused, separated by a comma.
bad-names=foo,
          bar,
          baz,
          toto,
          tutu,
          tata

# Bad variable names regexes, separated by a comma. If names match any regex,
# they will always be refused
bad-names-rgxs=

# Naming style matching correct class attribute names.
class-attribute-naming-style=any

# Regular expression matching correct class attribute names. Overrides class-
# attribute-naming-style. If left empty, class attribute names will be checked
# with the set naming style.
#class-attribute-rgx=

# Naming style matching correct class constant names.
class-const-naming-style=UPPER_CASE

# Regular expression matching correct class constant names. Overrides class-
# const-naming-style. If left empty, class constant names will be checked with
# the set naming style.
#class-const-rgx=

# Naming style matching correct class names.
class-naming-style=PascalCase

# Regular expression matching correct class names. Overrides class-naming-
# style. If left empty, class names will be checked with the set naming style.
#class-rgx=

# Naming style matching correct constant names.
const-naming-style=UPPER_CASE

# Regular expression matching correct constant names. Overrides const-naming-
# style. If left empty, constant names will be checked with the set naming
# style.
#const-rgx=

# Minimum line length for functions/classes that require docstrings, shorter
# ones are exempt.
docstring-min-length=-1

# Naming style matching correct function names.
function-naming-style=snake_case

# Regular expression matching correct function names. Overrides function-
# naming-style. If left empty, function names will be checked with the set
# naming style.
#function-rgx=

# Good variable names which should always be accepted, separated by a comma.
good-names=i,
           j,
           k,
           ex,
           Run,
           _,
           f,
	   db,
           rv,
           rf

# Good variable names regexes, separated by a comma. If names match any regex,
# they will always be accepted
good-names-rgxs=

# Include a hint for the correct naming format with invalid-name.
include-naming-hint=no

# Naming style matching correct inline iteration names.
inlinevar-naming-style=any

# Regular expression matching correct inline iteration names. Overrides
# inlinevar-naming-style. If left empty, inline iteration names will be checked
# with the set naming style.
#inlinevar-rgx=

# Naming style matching correct method names.
method-naming-style=snake_case

# Regular expression matching correct method names. Overrides method-naming-
# style. If left empty, method names will be checked with the set naming style.
#method-rgx=

# Naming style matching correct module names.
module-naming-style=snake_case

# Regular expression matching correct module names. Overrides module-naming-
# style. If left empty, module names will be checked with the set naming style.
#module-rgx=

# Colon-delimited sets of names that determine each other's naming style when
# the name regexes allow several styles.
name-group=

# Regular expression which should only match function or class names that do
# not require a docstring.
no-docstring-rgx=^_

# List of decorators that produce properties, such as abc.abstractproperty. Add
# to this list to register other decorators that produce valid properties.
# These decorators are taken in consideration only for invalid-name.
property-classes=abc.abstractproperty

# Regular expression matching correct type variable names. If left empty, type
# variable names will be checked with the set naming style.
#typevar-rgx=

# Naming style matching correct variable names.
variable-naming-style=snake_case

# Regular expression matching correct variable names. Overrides variable-
# naming-style. If left empty, variable names will be checked with the set
# naming style.
#variable-rgx=


[DESIGN]

# List of regular expressions of class ancestor names to ignore when counting
# public methods (see R0903)
exclude-too-few-public-methods=

# List of qualified class names to ignore when counting class parents (see
# R0901)
ignored-parents=

# Maximum number of arguments for function / method.
max-args=5

# Maximum number of attributes for a class (see R0902).
max-attributes=7

# Maximum number of boolean expressions in an if statement (see R0916).
max-bool-expr=5

# Maximum number of branch for function / method body.
max-branches=12

# Maximum number of locals for function / method body.
max-locals=15

# Maximum number of parents for a class (see R0901).
max-parents=7

# Maximum number of public methods for a class (see R0904).
max-public-methods=20

# Maximum number of return / yield for function / method body.
max-returns=6

# Maximum number of statements in function / method body.
max-statements=50

# Minimum number of public methods for a class (see R0903).
min-public-methods=2


[IMPORTS]

# List of modules that can be imported at any level, not just the top level
# one.
allow-any-import-level=

# Allow wildcard imports from modules that define __all__.
allow-wildcard-with-all=no

# Analyse import fallback blocks. This can be used to support both Python 2 and
# 3 compatible code, which means that the block might have code that exists
# only in one or another interpreter, leading to false positives when analysed.
analyse-fallback-blocks=no

# Deprecated modules which should not be used, separated by a comma.
deprecated-modules=optparse,tkinter.tix

# Output a graph (.gv or any supported image format) of external dependencies
# to the given file (report RP0402 must not be disabled).
ext-import-graph=

# Output a graph (.gv or any supported image format) of all (i.e. internal and
# external) dependencies to the given file (report RP0402 must not be
# disabled).
import-graph=

# Output a graph (.gv or any supported image format) of internal dependencies
# to the given file (report RP0402 must not be disabled).
int-import-graph=

# Force import order to recognize a module as part of the standard
# compatibility libraries.
known-standard-library=

# Force import order to recognize a module as part of a third party library.
known-third-party=enchant

# Couples of modules and preferred modules, separated by a comma.
preferred-modules=


[CLASSES]

# Warn about protected attribute access inside special methods
check-protected-access-in-special-methods=no

# List of method names used to declare (i.e. assign) instance attributes.
defining-attr-methods=__init__,
                      __new__,
                      setUp,
                      __post_init__

# List of member names, which should be excluded from the protected access
# warning.
exclude-protected=_asdict,
                  _fields,
                  _replace,
                  _source,
                  _make

# List of valid names for the first argument in a class method.
valid-classmethod-first-arg=cls

# List of valid names for the first argument in a metaclass class method.
valid-metaclass-classmethod-first-arg=cls


[EXCEPTIONS]

# Exceptions that will emit a warning when being caught. Defaults to
# "builtins.BaseException, builtins.Exception".
overgeneral-exceptions=builtins.BaseException,
                       builtins.Exception<|MERGE_RESOLUTION|>--- conflicted
+++ resolved
@@ -95,11 +95,6 @@
         redundant-keyword-arg,
         no-self-argument,
         eval-used,
-<<<<<<< HEAD
-        redefined-builtin,
-=======
-        abstract-class-instantiated,
->>>>>>> a345b31e
         unexpected-special-method-signature,
         consider-using-in,
         unsubscriptable-object,
