--- conflicted
+++ resolved
@@ -14,70 +14,12 @@
     CHARON_CLUSTER_TYPE,
     DEEP_CLUSTER_TYPE,
 )
-<<<<<<< HEAD
 from pqueens.utils import config_directories
-=======
 from pqueens.utils.io_utils import load_result
->>>>>>> 32240a98
 from pqueens.utils.manage_singularity import SingularityManager
 from pqueens.utils.run_subprocess import run_subprocess
 
 _logger = logging.getLogger(__name__)
-<<<<<<< HEAD
-=======
-
-
-@pytest.fixture(scope='session')
-def inputdir():
-    """Return the path to the json input-files of the function test."""
-    input_files_path = relative_path_from_pqueens("tests/integration_tests/queens_input_files")
-    return input_files_path
-
-
-@pytest.fixture(scope='session')
-def third_party_inputs():
-    """Return the path to the json input-files of the function test."""
-    input_files_path = relative_path_from_pqueens("tests/integration_tests/third_party_input_files")
-    return input_files_path
-
-
-@pytest.fixture(scope='session')
-def config_dir():
-    """Return the path to the json input-files of the function test."""
-    config_dir_path = relative_path_from_queens("config")
-    return config_dir_path
-
-
-@pytest.fixture(scope="session")
-def baci_link_paths(config_dir):
-    """Set symbolic links for baci on testing machine."""
-    baci = str(pathlib.Path(config_dir).joinpath('baci-release'))
-    post_drt_monitor = str(pathlib.Path(config_dir).joinpath('post_drt_monitor'))
-    post_drt_ensight = str(pathlib.Path(config_dir).joinpath('post_drt_ensight'))
-    post_processor = str(pathlib.Path(config_dir).joinpath('post_processor'))
-    return baci, post_drt_monitor, post_drt_ensight, post_processor
-
-
-@pytest.fixture(scope="session")
-def baci_source_paths_for_gitlab_runner():
-    """Set symbolic links for baci on testing machine."""
-    home = pathlib.Path.home()
-    src_baci = pathlib.Path.joinpath(home, 'workspace/build/baci-release')
-    src_drt_monitor = pathlib.Path.joinpath(home, 'workspace/build/post_drt_monitor')
-    src_post_drt_ensight = pathlib.Path.joinpath(home, 'workspace/build/post_drt_ensight')
-    src_post_processor = pathlib.Path.joinpath(home, 'workspace/build/post_processor')
-    return src_baci, src_drt_monitor, src_post_drt_ensight, src_post_processor
-
-
-@pytest.fixture(scope='session')
-def example_simulator_fun_dir():
-    """Return the path to the example simulator functions."""
-    input_files_path = relative_path_from_pqueens(
-        "tests/integration_tests/example_simulator_functions"
-    )
-    return input_files_path
-
->>>>>>> 32240a98
 
 # CLUSTER TESTS ------------------------------------------------------------------------------------
 @pytest.fixture(scope="session")
