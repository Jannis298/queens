"""Test job interface."""
import pytest

import pqueens.database.mongodb
from pqueens.interfaces import from_config_create_interface
from pqueens.interfaces.job_interface import JobInterface


<<<<<<< HEAD
class TestJobInterface(unittest.TestCase):
    """TestJobInterface class."""

    def setUp(self):
        """Set-up TestJobInterface class."""
        uncertain_parameters = {}
        uncertain_parameter = {}
        uncertain_parameter["type"] = "FLOAT"
        uncertain_parameter["dimension"] = 1
        uncertain_parameter["distribution"] = "uniform"
        uncertain_parameter['lower_bound'] = -3.14159265359
        uncertain_parameter['upper_bound'] = 3.14159265359

        uncertain_parameters['x1'] = uncertain_parameter
        uncertain_parameters['x2'] = uncertain_parameter
        uncertain_parameters['x3'] = uncertain_parameter

        self.config = {}
        self.config['global_settings'] = {}
        self.config['input_file'] = 'test-input-file'
        self.config['global_settings']['experiment_name'] = 'test-experiment'
        self.config['test_interface'] = {
            'type': 'job_interface',
            'resources': 'dummy_resource',
            'driver_name': 'dummy_driver_name',
        }

        self.config['parameters'] = uncertain_parameters

        dummy_resource = {}
        dummy_resource['my_machine'] = {
            'scheduler_name': 'my_local_scheduler',
            'max_concurrent': 1,
            'max_finished_jobs': 100,
        }
        self.config['restart'] = False

        self.config['database'] = {}
        self.config['database']['address'] = 'localhost:27017'
        self.config['database']['drop_all_existing_dbs'] = True
        self.config['output_dir'] = {}

        self.config['resources'] = {}
        self.config['resources'] = dummy_resource

        self.config['my_local_scheduler'] = {}
        self.config['my_local_scheduler']['experiment_dir'] = 'dummy_dir'
        self.config['my_local_scheduler']['type'] = 'standard'
        self.config['my_local_scheduler']['remote'] = False
        self.config['my_local_scheduler']['singularity'] = False

        self.config['driver'] = {}
        self.config['driver']['type'] = 'mpi'
        self.config['driver']['data_processor'] = {}
        self.config['driver']['data_processor']['file_prefix'] = 'test-file-prefix'

    class FakeDB(object):
        """Fake database class."""
=======
@pytest.fixture()
def jobinterface_config():
    """Test configuration for testing the JobInterface class."""
    uncertain_parameters = {}
    uncertain_parameter = {}
    uncertain_parameter["type"] = "FLOAT"
    uncertain_parameter["dimension"] = 1
    uncertain_parameter["distribution"] = "uniform"
    uncertain_parameter['lower_bound'] = -3.14159265359
    uncertain_parameter['upper_bound'] = 3.14159265359

    uncertain_parameters['x1'] = uncertain_parameter
    uncertain_parameters['x2'] = uncertain_parameter
    uncertain_parameters['x3'] = uncertain_parameter

    config = {}
    config['global_settings'] = {}
    config['input_file'] = 'test-input-file'
    config['global_settings']['experiment_name'] = 'test-experiment'
    config['test_interface'] = {
        'type': 'job_interface',
        'resources': 'dummy_resource',
        'driver': 'dummy_driver_name',
    }

    config['parameters'] = uncertain_parameters

    dummy_resource = {}
    dummy_resource['my_machine'] = {
        'scheduler': 'my_local_scheduler',
        'max-concurrent': 1,
        'max-finished-jobs': 100,
    }
    config['restart'] = False

    config['database'] = {}
    config['database']['address'] = 'localhost:27017'
    config['database']['drop_all_existing_dbs'] = True
    config['output_dir'] = {}

    config['resources'] = {}
    config['resources'] = dummy_resource

    config['my_local_scheduler'] = {}
    config['my_local_scheduler']['scheduler_type'] = 'standard'
    config['my_local_scheduler']['remote'] = False
    config['my_local_scheduler']['singularity'] = False

    config['driver'] = {}
    config['driver']['driver_type'] = 'mpi'
    config['driver']['data_processor'] = {}
    config['driver']['data_processor']['file_prefix'] = 'test-file-prefix'

    return config


@pytest.fixture()
def mock_db():
    """Mock the database class."""

    class MockDB:
        """Mock database for testing."""
>>>>>>> 20a91015

        database_address = 'localhost:27017'
        database_name = 'test-database'
        database_list = {}
        database_already_existent = False
        drop_all_existing_dbs = True

    db_mock = MockDB()
    return db_mock


def test_construction(jobinterface_config, mock_db, monkeypatch):
    """Test construction of job interface."""

    def mock_from_config_create_database():
        """Mock from config_create_database to return an instance of MockDB."""
        return mock_db

    monkeypatch.setattr(
        pqueens.database.mongodb.MongoDB,
        "from_config_create_database",
        mock_from_config_create_database,
    )
    interface = from_config_create_interface('test_interface', jobinterface_config)
    # ensure correct type
    assert isinstance(interface, JobInterface)<|MERGE_RESOLUTION|>--- conflicted
+++ resolved
@@ -6,66 +6,6 @@
 from pqueens.interfaces.job_interface import JobInterface
 
 
-<<<<<<< HEAD
-class TestJobInterface(unittest.TestCase):
-    """TestJobInterface class."""
-
-    def setUp(self):
-        """Set-up TestJobInterface class."""
-        uncertain_parameters = {}
-        uncertain_parameter = {}
-        uncertain_parameter["type"] = "FLOAT"
-        uncertain_parameter["dimension"] = 1
-        uncertain_parameter["distribution"] = "uniform"
-        uncertain_parameter['lower_bound'] = -3.14159265359
-        uncertain_parameter['upper_bound'] = 3.14159265359
-
-        uncertain_parameters['x1'] = uncertain_parameter
-        uncertain_parameters['x2'] = uncertain_parameter
-        uncertain_parameters['x3'] = uncertain_parameter
-
-        self.config = {}
-        self.config['global_settings'] = {}
-        self.config['input_file'] = 'test-input-file'
-        self.config['global_settings']['experiment_name'] = 'test-experiment'
-        self.config['test_interface'] = {
-            'type': 'job_interface',
-            'resources': 'dummy_resource',
-            'driver_name': 'dummy_driver_name',
-        }
-
-        self.config['parameters'] = uncertain_parameters
-
-        dummy_resource = {}
-        dummy_resource['my_machine'] = {
-            'scheduler_name': 'my_local_scheduler',
-            'max_concurrent': 1,
-            'max_finished_jobs': 100,
-        }
-        self.config['restart'] = False
-
-        self.config['database'] = {}
-        self.config['database']['address'] = 'localhost:27017'
-        self.config['database']['drop_all_existing_dbs'] = True
-        self.config['output_dir'] = {}
-
-        self.config['resources'] = {}
-        self.config['resources'] = dummy_resource
-
-        self.config['my_local_scheduler'] = {}
-        self.config['my_local_scheduler']['experiment_dir'] = 'dummy_dir'
-        self.config['my_local_scheduler']['type'] = 'standard'
-        self.config['my_local_scheduler']['remote'] = False
-        self.config['my_local_scheduler']['singularity'] = False
-
-        self.config['driver'] = {}
-        self.config['driver']['type'] = 'mpi'
-        self.config['driver']['data_processor'] = {}
-        self.config['driver']['data_processor']['file_prefix'] = 'test-file-prefix'
-
-    class FakeDB(object):
-        """Fake database class."""
-=======
 @pytest.fixture()
 def jobinterface_config():
     """Test configuration for testing the JobInterface class."""
@@ -128,7 +68,6 @@
 
     class MockDB:
         """Mock database for testing."""
->>>>>>> 20a91015
 
         database_address = 'localhost:27017'
         database_name = 'test-database'
